<div align="center" style="border-bottom: none">
    <h1>
        <img src="docs/Meetily-6.png" style="border-radius: 10px;" />
        <br>
        Privacy-First AI Meeting Assistant
    </h1>
    <a href="https://trendshift.io/repositories/13272" target="_blank"><img src="https://trendshift.io/api/badge/repositories/13272" alt="Zackriya-Solutions%2Fmeeting-minutes | Trendshift" style="width: 250px; height: 55px;" width="250" height="55"/></a>
    <br>
    <br>
    <a href="https://github.com/Zackriya-Solutions/meeting-minutes/releases/"><img src="https://img.shields.io/badge/Pre_Release-Link-brightgreen" alt="Pre-Release"></a>
    <a href="https://github.com/Zackriya-Solutions/meeting-minutes/releases"><img alt="GitHub Repo stars" src="https://img.shields.io/github/stars/zackriya-solutions/meeting-minutes?style=flat">
</a>
 <a href="https://github.com/Zackriya-Solutions/meeting-minutes/releases"> <img alt="GitHub Downloads (all assets, all releases)" src="https://img.shields.io/github/downloads/zackriya-solutions/meeting-minutes/total?style=plastic"> </a>
    <a href="https://github.com/Zackriya-Solutions/meeting-minutes/releases"><img src="https://img.shields.io/badge/License-MIT-blue" alt="License"></a>
    <a href="https://github.com/Zackriya-Solutions/meeting-minutes/releases"><img src="https://img.shields.io/badge/Supported_OS-macOS,_Windows-white" alt="Supported OS"></a>
    <a href="https://github.com/Zackriya-Solutions/meeting-minutes/releases"><img alt="GitHub Tag" src="https://img.shields.io/github/v/tag/zackriya-solutions/meeting-minutes?include_prereleases&color=yellow">
</a>
    <br>
    <h3>
    <br>
    Open Source • Privacy-First • Enterprise-Ready
    </h3>
    <p align="center">
    Get latest <a href="https://www.zackriya.com/meetily-subscribe/"><b>Product updates</b></a> <br><br>
    <a href="https://meetily.zackriya.com"><b>Website</b></a> •
    <a href="https://www.linkedin.com/company/106363062/"><b>LinkedIn</b></a> •
    <a href="https://discord.gg/crRymMQBFH"><b>Meetily Discord</b></a> •
    <a href="https://discord.com/invite/vCFJvN4BwJ"><b>Privacy-First AI</b></a> •
    <a href="https://www.reddit.com/r/meetily/"><b>Reddit</b></a>
</p>
    <p align="center">
    
 A privacy-first AI meeting assistant that captures, transcribes, and summarizes meetings entirely on your infrastructure. Built by expert AI engineers passionate about data sovereignty and open source solutions. Perfect for enterprises that need advanced meeting intelligence without compromising on privacy, compliance, or control. 
</p>

<p align="center">
    <img src="docs/demo_small.gif" width="650" alt="Meetily Demo" />
    <br>
    <a href="https://youtu.be/5k_Q5Wlahuk">View full Demo Video</a>
</p>

</div>

<<<<<<< HEAD
## For enterprise version: [Sign up for early access](https://meetily.zackriya.com/#pricing)

## For Partnerships and Custom AI development: [Let's chat](https://www.zackriya.com/service-interest-form/)

# Table of Contents
- [Overview](#overview)
- [The Privacy Problem](#the-privacy-problem)
=======
# Table of Contents
- [Overview](#overview)
>>>>>>> a34e2728
- [Features](#features)
- [System Architecture](#system-architecture)
  - [Core Components](#core-components)
  - [Deployment Architecture](#deployment-architecture)
<<<<<<< HEAD
- [Quick Start Guide](#quick-start-guide)
- [Prerequisites](#prerequisites)
- [Setup Instructions](#setup-instructions)
  - [Windows Setup](#windows-setup)
    - [Frontend Setup](#frontend-setup)
    - [Backend Setup](#backend-setup)
  - [macOS Setup](#macos-setup)
    - [Frontend Setup](#frontend-setup-1)
    - [Backend Setup](#backend-setup-1)
  - [Docker Setup (Alternative)](#docker-setup-alternative)
- [Whisper Model Selection](#whisper-model-selection)
- [LLM Integration](#llm-integration)
  - [Supported Providers](#supported-providers)
- [Troubleshooting](#troubleshooting)
  - [Docker Issues](#docker-issues)
  - [Native Installation Issues](#native-installation-issues)
  - [General Issues](#general-issues)
- [Developer Console](#developer-console)
- [Uninstallation](#uninstallation)
- [Enterprise Solutions](#enterprise-solutions)
- [Partnerships & Referrals](#partnerships--referrals)
- [Development Guidelines](#development-guidelines)
- [Contributing](#contributing)
- [License](#license)
- [About Our Team](#about-our-team)
=======
- [Prerequisites](#prerequisites)
- [Setup Instructions](#setup-instructions)
  - [Windows OS](#windows-os)
    - [Frontend Setup](#1-frontend-setup)
    - [Backend Setup](#2-backend-setup)
  - [macOS](#for-macos)
    - [Frontend Setup](#1-frontend-setup-1)
    - [Backend Setup](#2-backend-setup-1)
- [Development Setup](#development-setup)
- [Whisper Model Selection](#whisper-model-selection)
- [Known Issues](#known-issues)
- [LLM Integration](#llm-integration)
  - [Supported Providers](#supported-providers)
  - [Configuration](#configuration)
- [Troubleshooting](#troubleshooting)
  - [Backend Issues](#backend-issues)
  - [Frontend Issues](#frontend-issues)
- [Uninstallation](#uninstallation)
- [Development Guidelines](#development-guidelines)
- [Contributing](#contributing)
- [License](#license)
- [Introducing Subscription](#introducing-subscription)
- [Contributions](#contributions)
>>>>>>> a34e2728
- [Acknowledgments](#acknowledgments)
- [Star History](#star-history)

# Overview

A privacy-first AI meeting assistant that captures, transcribes, and summarizes meetings entirely on your infrastructure. Built by expert AI engineers passionate about data sovereignty and open source solutions. Perfect for professionals and enterprises that need advanced meeting intelligence without compromising privacy or control.

### Why?

While there are many meeting transcription tools available, this solution stands out by offering:
- **Privacy First**: All processing happens locally on your device
- **Cost Effective**: Uses open-source AI models instead of expensive APIs
- **Flexible**: Works offline, supports multiple meeting platforms
- **Customizable**: Self-host and modify for your specific needs
- **Intelligent**: Built-in knowledge graph for semantic search across meetings



## The Privacy Problem

Meeting AI tools create significant privacy and compliance risks across all sectors:
- **$4.4M average cost per data breach** (IBM 2024)
- **€5.88 billion in GDPR fines** issued by 2025
- **400+ unlawful recording cases** filed in California this year

Whether you're a defense consultant, enterprise executive, legal professional, or healthcare provider, your sensitive discussions shouldn't live on servers you don't control. Cloud meeting tools promise convenience but deliver privacy nightmares with unclear data storage practices and potential unauthorized access.

**Meetily solves this**: Complete data sovereignty on your infrastructure, zero vendor lock-in, full control over your sensitive conversations.

# Features

✅ Modern, responsive UI with real-time updates

✅ Real-time audio capture (microphone + system audio)

✅ Live transcription using locally-running Whisper

✅ Local processing for privacy

✅ Packaged the app for macOS and Windows

✅ Rich text editor for notes

🚧 Export to Markdown/PDF/HTML

🚧 Obsidian Integration 

🚧 Speaker diarization

---

# Quick Start Guide

Choose your setup method based on your needs:

## 🚀 Option 1: Native Installation (Recommended for Best Performance)
**Best for:** Regular users wanting optimal performance  
**Time:** 10-15 minutes  
**System Requirements:** 8GB+ RAM, 4GB+ disk space

### Windows Users:
1. **Frontend:** Download and run [meetily-frontend_0.0.5_x64-setup.exe](https://github.com/Zackriya-Solutions/meeting-minutes/releases/latest)
2. **Backend:** Follow [Windows Backend Setup](#backend-setup)

For safety and to maintain proper user permissions for frontend app:

1. Go to [Latest Releases](https://github.com/Zackriya-Solutions/meeting-minutes/releases/latest)
2. Download the file ending with `x64-setup.exe`
3. **Important:** Before running, right-click the file → **Properties** → Check **Unblock** at bottom → **OK**


<p align="center">
    <img src="https://github.com/user-attachments/assets/f2a2655d-9881-42ed-88aa-357a1f5b6118" width="300" alt="Windows Security Warning" />
</p>

4. Double-click the installer to run it
5. If Windows shows a security warning:
   - Click `More info` and choose `Run anyway`, or
   - Follow the permission dialog prompts
6. Follow the installation wizard

✅ **Success Check:** You should see the Meetily application window open successfully when launched.



### macOS Users:
1. **Complete Setup (Recommended):**
   ```bash
   # Install both frontend + backend
   brew tap zackriya-solutions/meetily
   brew install --cask meetily
   
   # Start the backend server
   meetily-server --language en --model medium
   ```
2. Open **Meetily** from Applications folder

## 🐳 Option 2: Docker Setup (Easier but Slower)
**Best for:** Developers, quick testing, or multi-environment deployment  
**Time:** 5-10 minutes  
**System Requirements:** 16GB+ RAM (8GB minimum for Docker), Docker Desktop

⚠️ **Performance Note:** Docker setup is 20-30% slower than native installation but offers easier dependency management.

```bash
# Navigate to backend directory
cd backend

# Windows (PowerShell)
.\build-docker.ps1 cpu
.\run-docker.ps1 start -Interactive

# macOS/Linux (Bash)  
./build-docker.sh cpu
./run-docker.sh start --interactive
```

## ✅ Quick Success Check
After setup, verify everything works:
1. **Whisper Server:** Visit http://localhost:8178 (should show API interface)
2. **Backend API:** Visit http://localhost:5167/docs (should show API documentation)
3. **Frontend App:** Open Meetily application and test microphone access

### 🚨 Common Issues
- **Windows Defender blocking installer?** → See [Windows Defender Troubleshooting](#windows-defender-issues) below
- **Can't access localhost:8178 or 5167?** → Check if backend is running and ports are available
- **"Permission denied" errors?** → Run `chmod +x` on script files (macOS/Linux) or check execution policy (Windows)
- **Docker containers crashing?** → Increase Docker RAM allocation to 12GB+ and check available disk space
- **Audio not working?** → Grant microphone permissions to the app in system settings

👉 **For detailed troubleshooting, see [Troubleshooting Section](#troubleshooting)**

---

# System Architecture

<p align="center">
    <img src="docs/HighLevel.jpg" width="900" alt="Meetily High Level Architecture" />
</p>

### Core Components

1. **Audio Capture Service**
   - Real-time microphone/system audio capture
   - Audio preprocessing pipeline
   - Built with Rust (experimental) and Python

2. **Transcription Engine**
   - Whisper.cpp for local transcription
   - Supports multiple model sizes (tiny->large)
   - GPU-accelerated processing

3. **LLM Orchestrator**
   - Unified interface for multiple providers
   - Automatic fallback handling
   - Chunk processing with overlap
   - Model configuration:

4. **Data Services**
   - **ChromaDB**: Vector store for transcript embeddings
   - **SQLite**: Process tracking and metadata storage


### Deployment Architecture

- **Frontend**: Tauri app + Next.js (packaged executables)
- **Backend**: Python FastAPI:
  - Transcript workers
  - LLM inference

# Prerequisites

## 💻 System Requirements

### Minimum Requirements
- **RAM:** 8GB (16GB+ recommended)
- **Storage:** 4GB free space
- **CPU:** 4+ cores
- **OS:** Windows 10/11, macOS 10.15+, or Ubuntu 18.04+

### Recommended Requirements  
- **RAM:** 16GB+ (for large Whisper models)
- **Storage:** 10GB+ free space
- **CPU:** 8+ cores or Apple Silicon Mac
- **GPU:** NVIDIA GPU with CUDA (optional, for faster processing)

## 🛠️ Required Software

### For Native Installation
| Component | Windows | macOS | Purpose |
|-----------|---------|-------|---------|
| **Python** | 3.9+ ([python.org](https://python.org)) | `brew install python` | Backend runtime |
| **Node.js** | 18+ LTS ([nodejs.org](https://nodejs.org)) | `brew install node` | Frontend build |
| **Git** | ([git-scm.com](https://git-scm.com)) | Pre-installed | Code download |
| **FFmpeg** | `winget install FFmpeg` | `brew install ffmpeg` | Audio processing |

### For Docker Installation  
- **Docker Desktop** ([docker.com](https://docker.com))
- **16GB+ RAM** allocated to Docker
- **4+ CPU cores** allocated to Docker

## 🔧 Build Tools (Native Installation Only)

### Windows
```powershell
# Install Visual Studio Build Tools (required for Whisper.cpp compilation)
# Download from: https://visualstudio.microsoft.com/downloads/#build-tools-for-visual-studio-2019
```

### macOS  
```bash
# Install Xcode Command Line Tools
xcode-select --install

# Install Homebrew (if not already installed)
/bin/bash -c "$(curl -fsSL https://raw.githubusercontent.com/Homebrew/install/HEAD/install.sh)"
```

### Linux (Ubuntu/Debian)
```bash
sudo apt-get update
sudo apt-get install build-essential cmake git ffmpeg python3 python3-pip nodejs npm
```

## 🤖 Optional LLM Integration
- **Ollama** ([ollama.com](https://ollama.com)) - For local AI models
- **API Keys** - For Claude (Anthropic) or Groq services


# Setup Instructions

## Windows Setup

⏱️ **Estimated Time:** 10-15 minutes total

### Frontend Setup
⏱️ **Time:** ~3-5 minutes

**Manual Download (Recommended)**

For safety and to maintain proper user permissions:

1. Go to [Latest Releases](https://github.com/Zackriya-Solutions/meeting-minutes/releases/latest)
2. Download the file ending with `x64-setup.exe`
3. **Important:** Before running, right-click the file → **Properties** → Check **Unblock** at bottom → **OK**
4. Double-click the installer to run it
5. If Windows shows a security warning:
   - Click `More info` and choose `Run anyway`, or
   - Follow the permission dialog prompts

<p align="center">
    <img src="https://github.com/user-attachments/assets/f2a2655d-9881-42ed-88aa-357a1f5b6118" width="300" alt="Windows Security Warning" />
</p>

6. Follow the installation wizard
7. The application will be available on your desktop

✅ **Success Check:** You should see the Meetily application window open successfully when launched.

**Alternative: MSI Installer (Less likely to be blocked)**

1. Go to [Latest Releases](https://github.com/Zackriya-Solutions/meeting-minutes/releases/latest)
2. Download the file ending with `x64_en-US.msi`
3. Double-click the MSI file to run it
4. Follow the installation wizard to complete the setup
5. The application will be installed and available on your desktop

Provide necessary permissions for audio capture and microphone access.

### Backend Setup
⏱️ **Time:** ~10-15 minutes (includes dependency installation)

Click on the image to see installation video

<p align="center">
<a href="https://www.youtube.com/watch?v=BeH7B-2nPMk">
<img src="https://img.youtube.com/vi/BeH7B-2nPMk/0.jpg" alt="Windows Backend Setup Tutorial" />
</a>
</p>

**Option 1: Manual Setup (Recommended)**

**Step 1: Install Dependencies (Optional)**

Open PowerShell as administrator and enter the following command to install dependencies:

```powershell
cd ~/Downloads
git clone https://github.com/Zackriya-Solutions/meeting-minutes
cd meeting-minutes/backend
Set-ExecutionPolicy Bypass -Scope Process -Force
.\install_dependancies_for_windows.ps1
```

**⚠️ This can take up to 30 minutes depending on your system**

Once the installation is complete, close the PowerShell terminal and open a new terminal.

**Step 2: Build Whisper**

Enter the following commands to build the backend:

```cmd
cd meeting-minutes/backend
.\build_whisper.cmd
```

If the build fails, run the command again:

```cmd
.\build_whisper.cmd
```

**Step 3: Start the Backend**

Finally, when the installation is successful, run the backend using:

```powershell
.\start_with_output.ps1
```

✅ **Success Check:** You should see both Whisper server (port 8178) and Meeting app (port 5167) start successfully with log messages indicating they're running.

#### Troubleshooting

1. **Warning - existing chocolatey installation is detected**

   ![WhatsApp Image 2025-05-27 at 12 31 17 PM](https://github.com/user-attachments/assets/e2839c25-33e0-4972-808a-dd00c8bc568a)

   To address this - Either use the current chocolatey version installed or remove the current one with:
   ```powershell
   rm C:\ProgramData\chocolatey
   ```

2. **Error - ./start_with_output.ps1 shows security error**

   Run after making sure the file is unblocked:
   ```powershell
   Set-ExecutionPolicy Bypass -Scope Process -Force
   .\start_with_output.ps1
   ```


## Docker Setup (Alternative)

⚠️ **Performance Warning**: Docker setup is 20-30% slower than native installation but offers easier dependency management and consistent environments across different systems.

### Prerequisites
- Docker Desktop (Windows/Mac) or Docker Engine (Linux)  
- 16GB+ RAM (8GB minimum allocated to Docker)
- 4+ CPU cores recommended
- For GPU: NVIDIA drivers + nvidia-container-toolkit (Windows/Linux only)

### Quick Start

#### Windows (PowerShell)
```powershell
# Navigate to backend directory
cd backend

# Build and start services
.\build-docker.ps1 cpu                     # Build CPU version
.\run-docker.ps1 start -Interactive        # Interactive setup (recommended)
```

#### macOS/Linux (Bash)
```bash
# Navigate to backend directory  
cd backend

# Build and start services
./build-docker.sh cpu                      # Build CPU version
./run-docker.sh start --interactive        # Interactive setup (recommended)
```

### After Startup
- **Whisper Server**: http://localhost:8178
- **Meeting App**: http://localhost:5167 (with API docs at `/docs`)

### Advanced Options
```bash
# GPU acceleration (Windows/Linux only)
.\build-docker.ps1 gpu  # Windows
./build-docker.sh gpu   # Linux

# Custom configuration
.\run-docker.ps1 start -Model large-v3 -Language es -Detach
./run-docker.sh start --model large-v3 --language es --detach
```

### Management Commands
```bash
# Check status and logs
.\run-docker.ps1 status                   # Windows
./run-docker.sh status                    # macOS/Linux

# Stop services
.\run-docker.ps1 stop                     # Windows  
./run-docker.sh stop                      # macOS/Linux
```

## macOS Setup

⏱️ **Estimated Time:** 5-10 minutes total

**Option 1: Using Homebrew (Recommended) - Complete Setup**
⏱️ **Time:** ~5-7 minutes

> **Note**: This single command installs both the frontend app and backend server.

```bash
# Install Meetily (frontend + backend)
brew tap zackriya-solutions/meetily
brew install --cask meetily

# Start the backend server
meetily-server --language en --model medium
```

**How to use after installation:**
1. Run `meetily-server` in terminal (keep it running)
2. Open **Meetily** from Applications folder or Spotlight
3. Grant microphone and screen recording permissions when prompted

✅ **Success Check:** Meetily app should open and you should be able to start recording meetings immediately.

**To update existing installation:**
```bash
# Update to latest version
brew upgrade --cask meetily
```

**Option 2: Manual Installation**
⏱️ **Time:** ~8-12 minutes

1. Download the latest [dmg_darwin_arch64.zip](https://github.com/Zackriya-Solutions/meeting-minutes/releases/latest) file
2. Extract the file
3. Double-click the `.dmg` file inside the extracted folder
4. Drag the application to your Applications folder
5. Remove quarantine attribute:
   ```bash
   xattr -c /Applications/meetily-frontend.app
   ```
6. Grant necessary permissions for audio capture and microphone access
7. **Important**: You'll need to install the backend separately (see Manual Backend Setup below)

### Backend Setup

**Option 1: Using Homebrew Backend Only**
⏱️ **Time:** ~3-5 minutes
```bash
<<<<<<< HEAD
# Install just the backend (if you manually installed frontend)
brew tap zackriya-solutions/meetily  
brew install meetily-backend

# Start the backend server
meetily-server --language en --model medium
=======

(Optional)

# If meetily is already installed in your system, uninstall the current versions

brew uninstall meetily

brew uninstall meetily-backend

brew untap zackriya-solutions/meetily

```

```bash

  

# Install Meetily using Homebrew

brew tap zackriya-solutions/meetily

brew install --cask meetily

  

# Start the backend server

meetily-server --language en --model medium

>>>>>>> a34e2728
```

**Option 2: Complete Manual Setup**
⏱️ **Time:** ~10-15 minutes
```bash
# Clone the repository
git clone https://github.com/Zackriya-Solutions/meeting-minutes.git
cd meeting-minutes/backend

# Create and activate virtual environment
python -m venv venv
source venv/bin/activate

# Install dependencies
pip install -r requirements.txt


# Build dependencies
chmod +x build_whisper.sh
./build_whisper.sh

# Start backend servers
./clean_start_backend.sh
```


### Development Setup

```bash
# Navigate to frontend directory
cd frontend

# Give execute permissions to clean_build.sh
chmod +x clean_build.sh

# run clean_build.sh
./clean_build.sh
```

### Whisper Model Selection

When setting up the backend (either via Homebrew, manual installation, or Docker), you can choose from various Whisper models based on your needs:

#### Model Size Guide

| Model | Size | Accuracy | Speed | Best For |
|-------|------|----------|-------|----------|
| tiny | ~39 MB | Basic | Fastest | Testing, low resources |
| base | ~142 MB | Good | Fast | General use (recommended) |
| small | ~244 MB | Better | Medium | Better accuracy needed |
| medium | ~769 MB | High | Slow | High accuracy requirements |
| large-v3 | ~1550 MB | Best | Slowest | Maximum accuracy |

#### Recommended Models by RAM

**macOS (Metal acceleration):**
- 8 GB RAM: small
- 16 GB RAM: medium
- 32 GB+ RAM: large-v3

**Windows/Linux:**
- 8 GB RAM: base or small
- 16 GB RAM: medium
- 32 GB+ RAM: large-v3

#### Available Models

1. **Standard models** (balance of accuracy and speed):
   - tiny, base, small, medium, large-v1, large-v2, large-v3, large-v3-turbo

2. **English-optimized models** (faster for English content):
   - tiny.en, base.en, small.en, medium.en

3. **Quantized models** (reduced size, slightly lower quality):
   - *-q5_1 (5-bit quantized), *-q8_0 (8-bit quantized)
   - Example: tiny-q5_1, base-q5_1, small-q5_1, medium-q5_0

**Recommendation:** Start with `base` model for general use, or `base.en` if you're only transcribing English content.


### Known Issues

#### Common Issues
- Smaller LLMs can hallucinate, making summarization quality poor; Please use model above 32B parameter size
- Backend build process requires CMake, C++ compiler, etc. Making it harder to build
- Backend build process requires Python 3.10 or newer
- Frontend build process requires Node.js

#### GPU Support Solution

For those interested in using GPU for faster Whisper inference:

**Windows/Linux GPU Setup:**

1. **Modify build_whisper.cmd:**
   - Locate line 55 in the build_whisper.cmd file
   - Replace it with:
   ```cmd
   cmake .. -DBUILD_SHARED_LIBS=OFF -DWHISPER_BUILD_TESTS=OFF -DWHISPER_BUILD_SERVER=ON -DGGML_CUDA=1
   ```

2. **Clean Rebuild Requirement:**
   - If you have previously compiled whisper.cpp for CPU inference, a clean rebuild is essential
   - Create a new directory, git clone meetily into this new folder, then execute the build script
   - This ensures all components are compiled with GPU support from scratch

3. **CUDA Toolkit Installation:**
   - Verify that the CUDA Toolkit is correctly installed on your system
   - This toolkit provides the necessary libraries and tools for CUDA development

4. **Troubleshooting CMake Errors:**
   - If errors persist, refer to [this Stack Overflow post](https://stackoverflow.com/questions/your-specific-issue)
   - Copy required files to Visual Studio folder if needed

For detailed GPU support discussion, see [Issue #126](https://github.com/Zackriya-Solutions/meeting-minutes/issues/126)

## LLM Integration

The backend supports multiple LLM providers through a unified interface. Current implementations include:

### Supported Providers
- **Anthropic** (Claude models)
- **Groq** (Llama3.2 90 B)
- **Ollama** (Local models that supports function calling)

<<<<<<< HEAD


# Troubleshooting

Common issues and solutions organized by setup method:

## Docker Issues

#### Port Conflicts
```bash
# Stop services
./run-docker.sh stop  # or .\run-docker.ps1 stop

# Check port usage
netstat -an | grep :8178
lsof -i :8178  # macOS/Linux
```

#### GPU Not Detected (Windows)
- Enable WSL2 integration in Docker Desktop
- Install nvidia-container-toolkit
- Verify with: `.\run-docker.ps1 gpu-test`

#### Model Download Failures
```bash
# Manual download
./run-docker.sh models download base.en
# or
.\run-docker.ps1 models download base.en
```
=======

>>>>>>> a34e2728

#### Audio Processing Issues
If you see "Dropped old audio chunk X due to queue overflow" messages:

1. **Increase Docker Resources** (most important):
   - Memory: 8GB minimum (12GB+ recommended)
   - CPUs: 4+ cores recommended
   - Disk: 20GB+ available space

2. **Use smaller Whisper model**:
   ```bash
   ./run-docker.sh start --model base --detach
   ```

3. **Check container resource usage**:
   ```bash
   docker stats
   ```

### Native Installation Issues

### Windows Defender Issues

If Windows Defender or antivirus software blocks the installer with "virus or potentially unwanted software" error:

#### Option 1: Manual Unblock (Safest Method)
1. Download the installer from [Latest Releases](https://github.com/Zackriya-Solutions/meeting-minutes/releases/latest)
2. Right-click the downloaded `.exe` file → **Properties**
3. Check the **Unblock** checkbox at the bottom → **OK**
4. Double-click the installer to run it
5. Follow the installation prompts

#### Option 2: Windows Security Override
1. Open **Windows Security** → **Virus & threat protection**
2. Under **Virus & threat protection settings**, click **Manage settings**
3. Scroll to **Exclusions** and click **Add or remove exclusions**
4. Add the downloaded installer file as an exclusion
5. Run the installer manually

#### Option 3: Alternative Installation
If Windows Defender continues to block:
1. Use the MSI installer instead (often less flagged): Download `*x64_en-US.msi` from [releases](https://github.com/Zackriya-Solutions/meeting-minutes/releases/latest)
2. Or use manual backend installation only and access via web browser at http://localhost:5167

**Why this happens:** New software releases may trigger false positives in antivirus software until they build trust/reputation.

#### Windows Build Problems
```cmd
# CMake not found - install Visual Studio Build Tools
# PowerShell execution blocked:
Set-ExecutionPolicy -ExecutionPolicy Bypass -Scope Process
```

#### macOS Build Problems
```bash
# Compilation errors
brew install cmake llvm libomp
export CC=/opt/homebrew/bin/clang
export CXX=/opt/homebrew/bin/clang++

# Permission denied
chmod +x build_whisper.sh
chmod +x clean_start_backend.sh

# Port conflicts
lsof -i :5167  # Find process using port
kill -9 PID   # Kill process
```

### General Issues

#### Services Won't Start
1. Check if ports 8178 (Whisper) and 5167 (Backend) are available
2. Verify all dependencies are installed
3. Check logs for specific error messages
4. Ensure sufficient system resources (8GB+ RAM recommended)

#### Model Problems

If you encounter issues with the Whisper model:

```bash
# Try a different model size
meetily-download-model small

# Verify model installation
ls -la $(brew --prefix)/opt/meetily-backend/backend/whisper-server-package/models/
```

#### Server Connection Issues

If the server fails to start:

1. Check if ports 8178 and 5167 are available:
   ```bash
   lsof -i :8178
   lsof -i :5167
   ```

2. Verify that FFmpeg is installed correctly:
   ```bash
   which ffmpeg
   ffmpeg -version
   ```

3. Check the logs for specific error messages when running `meetily-server`

4. Try running the Whisper server manually:
   ```bash
   cd $(brew --prefix)/opt/meetily-backend/backend/whisper-server-package/
   ./run-server.sh --model models/ggml-medium.bin
   ```

### Frontend Issues

If the frontend application doesn't connect to the backend:

1. Ensure the backend server is running (`meetily-server`)
2. Check if the application can access localhost:5167
3. Restart the application after starting the backend

If the application fails to launch:

```bash
# Clear quarantine attributes
xattr -cr /Applications/meetily-frontend.app
```

## Docker Script Reference

⚠️ **Performance Note**: While Docker provides easy setup, it has performance limitations compared to native installation. See platform-specific sections above for performance considerations.

### build-docker.ps1 / build-docker.sh
Build Docker images with GPU support and cross-platform compatibility.

**Usage:**
```bash
# Build Types
cpu, gpu, macos, both, test-gpu

# Options
-Registry/-r REGISTRY    # Docker registry
-Push/-p                 # Push to registry
-Tag/-t TAG             # Custom tag
-Platforms PLATFORMS    # Target platforms
-BuildArgs ARGS         # Build arguments
-NoCache/--no-cache     # Build without cache
-DryRun/--dry-run       # Show commands only
```

**Examples:**
```bash
# Basic builds
.\build-docker.ps1 cpu
./build-docker.sh gpu

# Multi-platform with registry
.\build-docker.ps1 both -Registry "ghcr.io/user" -Push
./build-docker.sh cpu --platforms "linux/amd64,linux/arm64" --push
```

### run-docker.ps1 / run-docker.sh
Complete Docker deployment manager with interactive setup.

**Commands:**
```bash
start, stop, restart, logs, status, shell, clean, build, models, gpu-test, setup-db, compose
```

**Start Options:**
```bash
-Model/-m MODEL         # Whisper model (default: base.en)
-Port/-p PORT          # Whisper port (default: 8178)
-AppPort/--app-port    # Meeting app port (default: 5167)
-Gpu/-g/--gpu          # Force GPU mode
-Cpu/-c/--cpu          # Force CPU mode
-Language/--language   # Language code (default: auto)
-Translate/--translate # Enable translation
-Diarize/--diarize     # Enable diarization
-Detach/-d/--detach    # Run in background
-Interactive/-i        # Interactive setup
```

**Examples:**
```bash
# Interactive setup
.\run-docker.ps1 start -Interactive
./run-docker.sh start --interactive

# Advanced configuration
.\run-docker.ps1 start -Model large-v3 -Gpu -Language es -Detach
./run-docker.sh start --model base --translate --diarize --detach

# Management
.\run-docker.ps1 logs -Service whisper -Follow
./run-docker.sh logs --service app --follow --lines 100
```

**Service URLs:**
- **Whisper Server**: http://localhost:8178 (transcription service)
- **Meeting App**: http://localhost:5167 (AI-powered meeting management)
- **API Documentation**: http://localhost:5167/docs

## Developer Console

The developer console provides real-time logging and debugging information for Meetily. It's particularly useful for troubleshooting issues and monitoring application behavior.

### Accessing the Console

#### Option 1: Development Mode (Recommended for Developers)
When running in development mode, the console is always visible:
```bash
pnpm tauri dev
```
All logs appear in the terminal where you run this command.

#### Option 2: Production Build with UI Toggle
1. Navigate to **Settings** in the app
2. Scroll to the **Developer** section
3. Use the **Developer Console** toggle to show/hide the console
   - **Windows**: Controls the console window visibility
   - **macOS**: Opens Terminal with filtered app logs

#### Option 3: Command Line Access

**macOS:**
```bash
# View live logs
log stream --process meetily-frontend --level info --style compact

# View historical logs (last hour)
log show --process meetily-frontend --last 1h
```

**Windows:**
```bash
# Run the executable directly to see console output
./target/release/meetily-frontend.exe
```

### Console Information

The console displays:
- Application startup and initialization logs
- Recording start/stop events
- Real-time transcription progress
- API connection status
- Error messages and stack traces
- Debug information (when `RUST_LOG=info` is set)

### Use Cases

The console is helpful for:
- **Debugging audio issues**: See which audio devices are detected and used
- **Monitoring transcription**: Track progress and identify bottlenecks
- **Troubleshooting connectivity**: Verify API endpoints and connection status
- **Performance analysis**: Monitor resource usage and processing times
- **Error diagnosis**: Get detailed error messages and context

### Console Window Behavior

**Windows:**
- In release builds, the console window is hidden by default
- Use the UI toggle or run from terminal to see console output
- Console can be shown/hidden at runtime without restarting

**macOS:**
- Uses the system's unified logging
- Console opens in Terminal.app with filtered logs
- Logs persist in the system and can be viewed later

## Uninstallation

To completely remove Meetily:

```bash
# Remove the frontend
brew uninstall --cask meetily

# Remove the backend
brew uninstall meetily-backend

# Optional: remove the taps
brew untap zackriya-solutions/meetily
brew untap zackriya-solutions/meetily-backend

# Optional: remove Ollama if no longer needed
brew uninstall ollama
```


# About Our Team

We are a team of expert AI engineers building privacy-first AI applications and agents. With experience across 20+ product development projects, we understand the critical importance of protecting privacy while delivering cutting-edge AI solutions.

**Our Mission**: Build comprehensive privacy-first AI applications that enterprises and professionals can trust with their most sensitive data.

**Our Values**:
- **Privacy First**: Data sovereignty should never be compromised
- **Open Source**: Transparency and community-driven development
- **Enterprise Ready**: Solutions that scale and meet compliance requirements

Meetily represents the beginning of our vision - a full ecosystem of privacy-first AI tools ranging from meeting assistants to compliance report generators, auditing systems, case research assistants, patent agents, HR automation, and more.

## Enterprise Solutions

**Meetily Enterprise** is available for on-premise deployment, giving organizations complete control over their meeting intelligence infrastructure. This enterprise version includes:

- **100% On-Premise Deployment**: Your data never leaves your infrastructure
- **Centralized Management**: Support for 100+ users with administrative controls  
- **Zero Vendor Lock-in**: Open source MIT license ensures complete ownership
- **Compliance Ready**: Meet GDPR, SOX, HIPAA, and industry-specific requirements
- **Custom Integration**: APIs and webhooks for enterprise systems

For enterprise solutions: [https://meetily.zackriya.com](https://meetily.zackriya.com)

## Partnerships & Referrals

**Help us grow the privacy-first AI ecosystem!** 

We're looking for partners and referrals for early adopters of privacy-first AI solutions:

**Target Industries & Use Cases**:
- Meeting note takers and transcription services
- Compliance report generators
- Auditing support systems  
- Case research assistants
- Patent agents and IP professionals
- HR automation and talent management
- Legal document processing
- Healthcare documentation

**How You Can Help**:
- Refer clients who need privacy-first AI solutions
- Partner with us on custom AI application development
- Collaborate on revenue sharing opportunities
- Get early access to new privacy-first AI tools

Your referrals keep us in business and help us build the future of privacy-first AI. We believe in partnerships that benefit everyone.

For partnerships and custom AI development: [https://www.zackriya.com/service-interest-form/](https://www.zackriya.com/service-interest-form/)

---



## Development Guidelines

- Follow the established project structure
- Write tests for new features
- Document API changes
- Use type hints in Python code
- Follow ESLint configuration for JavaScript/TypeScript

## Contributing

1. Fork the repository
2. Create a feature branch
3. Submit a pull request

## License

MIT License - Feel free to use this project for your own purposes.


## Contributions

Thanks for all the contributions. Our community is what makes this project possible. Below is the list of contributors:

<a href="https://github.com/zackriya-solutions/meeting-minutes/graphs/contributors">
  <img src="https://contrib.rocks/image?repo=zackriya-solutions/meeting-minutes" />
</a>


We welcome contributions from the community! If you have any questions or suggestions, please open an issue or submit a pull request. Please follow the established project structure and guidelines. For more details, refer to the [CONTRIBUTING](CONTRIBUTING.md) file.

## Acknowledgments

- We borrowes some code from [Whisper.cpp](https://github.com/ggerganov/whisper.cpp)
- We borrowes some code from [Screenpipe](https://github.com/mediar-ai/screenpipe)


## Star History

[![Star History Chart](https://api.star-history.com/svg?repos=Zackriya-Solutions/meeting-minutes&type=Date)](https://star-history.com/#Zackriya-Solutions/meeting-minutes&Date)<|MERGE_RESOLUTION|>--- conflicted
+++ resolved
@@ -41,7 +41,6 @@
 
 </div>
 
-<<<<<<< HEAD
 ## For enterprise version: [Sign up for early access](https://meetily.zackriya.com/#pricing)
 
 ## For Partnerships and Custom AI development: [Let's chat](https://www.zackriya.com/service-interest-form/)
@@ -49,15 +48,10 @@
 # Table of Contents
 - [Overview](#overview)
 - [The Privacy Problem](#the-privacy-problem)
-=======
-# Table of Contents
-- [Overview](#overview)
->>>>>>> a34e2728
 - [Features](#features)
 - [System Architecture](#system-architecture)
   - [Core Components](#core-components)
   - [Deployment Architecture](#deployment-architecture)
-<<<<<<< HEAD
 - [Quick Start Guide](#quick-start-guide)
 - [Prerequisites](#prerequisites)
 - [Setup Instructions](#setup-instructions)
@@ -83,31 +77,6 @@
 - [Contributing](#contributing)
 - [License](#license)
 - [About Our Team](#about-our-team)
-=======
-- [Prerequisites](#prerequisites)
-- [Setup Instructions](#setup-instructions)
-  - [Windows OS](#windows-os)
-    - [Frontend Setup](#1-frontend-setup)
-    - [Backend Setup](#2-backend-setup)
-  - [macOS](#for-macos)
-    - [Frontend Setup](#1-frontend-setup-1)
-    - [Backend Setup](#2-backend-setup-1)
-- [Development Setup](#development-setup)
-- [Whisper Model Selection](#whisper-model-selection)
-- [Known Issues](#known-issues)
-- [LLM Integration](#llm-integration)
-  - [Supported Providers](#supported-providers)
-  - [Configuration](#configuration)
-- [Troubleshooting](#troubleshooting)
-  - [Backend Issues](#backend-issues)
-  - [Frontend Issues](#frontend-issues)
-- [Uninstallation](#uninstallation)
-- [Development Guidelines](#development-guidelines)
-- [Contributing](#contributing)
-- [License](#license)
-- [Introducing Subscription](#introducing-subscription)
-- [Contributions](#contributions)
->>>>>>> a34e2728
 - [Acknowledgments](#acknowledgments)
 - [Star History](#star-history)
 
@@ -559,44 +528,12 @@
 **Option 1: Using Homebrew Backend Only**
 ⏱️ **Time:** ~3-5 minutes
 ```bash
-<<<<<<< HEAD
 # Install just the backend (if you manually installed frontend)
 brew tap zackriya-solutions/meetily  
 brew install meetily-backend
 
 # Start the backend server
 meetily-server --language en --model medium
-=======
-
-(Optional)
-
-# If meetily is already installed in your system, uninstall the current versions
-
-brew uninstall meetily
-
-brew uninstall meetily-backend
-
-brew untap zackriya-solutions/meetily
-
-```
-
-```bash
-
-  
-
-# Install Meetily using Homebrew
-
-brew tap zackriya-solutions/meetily
-
-brew install --cask meetily
-
-  
-
-# Start the backend server
-
-meetily-server --language en --model medium
-
->>>>>>> a34e2728
 ```
 
 **Option 2: Complete Manual Setup**
@@ -722,9 +659,6 @@
 - **Groq** (Llama3.2 90 B)
 - **Ollama** (Local models that supports function calling)
 
-<<<<<<< HEAD
-
-
 # Troubleshooting
 
 Common issues and solutions organized by setup method:
@@ -753,9 +687,6 @@
 # or
 .\run-docker.ps1 models download base.en
 ```
-=======
-
->>>>>>> a34e2728
 
 #### Audio Processing Issues
 If you see "Dropped old audio chunk X due to queue overflow" messages:
