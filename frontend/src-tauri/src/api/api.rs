--- conflicted
+++ resolved
@@ -190,15 +190,8 @@
     match store.get("authToken") {
         Some(token) => {
             if let Some(token_str) = token.as_str() {
-<<<<<<< HEAD
-                log_info!(
-                    "Found auth token: {}",
-                    &token_str[..std::cmp::min(20, token_str.len())]
-                );
-=======
                 let truncated = token_str.chars().take(20).collect::<String>();
                 log_info!("Found auth token: {}", truncated);
->>>>>>> d5a6841b
                 Some(token_str.to_string())
             } else {
                 log_warn!("Auth token is not a string");
@@ -287,14 +280,6 @@
         log_error!("{}", error_msg);
         error_msg
     })?;
-<<<<<<< HEAD
-
-    log_info!(
-        "Response body: {}",
-        &response_text[..std::cmp::min(200, response_text.len())]
-    );
-
-=======
     
     // Safely truncate response for logging, respecting UTF-8 character boundaries
     let truncated = response_text
@@ -303,7 +288,6 @@
         .collect::<String>();
     log_info!("Response body: {}", truncated);
     
->>>>>>> d5a6841b
     serde_json::from_str(&response_text).map_err(|e| {
         let error_msg = format!("Failed to parse JSON: {}", e);
         log_error!("{}", error_msg);
@@ -820,16 +804,6 @@
     transcripts: Vec<serde_json::Value>,
     auth_token: Option<String>,
 ) -> Result<serde_json::Value, String> {
-<<<<<<< HEAD
-    log_info!(
-        "api_save_transcript called for meeting_title: {}, with {} transcripts, auth_token: {}",
-        meeting_title,
-        transcripts.len(),
-        auth_token.is_some()
-    );
-
-    let typed_transcripts: Result<Vec<TranscriptSegment>, _> = transcripts
-=======
     log_info!("api_save_transcript called for meeting: {}, transcripts: {}, auth_token: {}",
              meeting_title, transcripts.len(), auth_token.is_some());
 
@@ -840,12 +814,9 @@
 
     // Convert serde_json::Value to TranscriptSegment
     let transcript_segments: Result<Vec<TranscriptSegment>, _> = transcripts
->>>>>>> d5a6841b
         .into_iter()
         .map(serde_json::from_value)
         .collect();
-<<<<<<< HEAD
-=======
 
     let transcript_segments = transcript_segments.map_err(|e| {
         log_error!("Failed to parse transcript segments: {}", e);
@@ -860,19 +831,9 @@
                    first_seg.audio_end_time,
                    first_seg.duration);
     }
-    
-    let save_request = SaveTranscriptRequest { 
-        meeting_title, 
-        transcripts: transcript_segments 
-    };
-    let body = serde_json::to_string(&save_request).map_err(|e| e.to_string())?;
-    
-    make_api_request::<R, serde_json::Value>(&app, "/save-transcript", "POST", Some(&body), None, auth_token).await
-}
->>>>>>> d5a6841b
 
     // Check if the conversion was successful. If not, return an error to the frontend.
-    let transcripts_to_save = match typed_transcripts {
+    let transcripts_to_save = match transcript_segments {
         Ok(segments) => segments,
         Err(e) => {
             log_error!("Failed to deserialize transcript data from frontend: {}", e);
@@ -910,45 +871,6 @@
     }
 }
 
-// #[tauri::command]
-// pub async fn api_save_transcript<R: Runtime>(
-//     app: AppHandle<R>,
-//     meeting_title: String,
-//     transcripts: Vec<serde_json::Value>,
-//     auth_token: Option<String>,
-// ) -> Result<serde_json::Value, String> {
-//     log_info!(
-//         "api_save_transcript called for meeting: {}, transcripts: {}, auth_token: {}",
-//         meeting_title,
-//         transcripts.len(),
-//         auth_token.is_some()
-//     );
-//
-//     // Convert serde_json::Value to TranscriptSegment
-//     let transcript_segments: Result<Vec<TranscriptSegment>, _> = transcripts
-//         .into_iter()
-//         .map(|t| serde_json::from_value(t))
-//         .collect();
-//
-//     let transcript_segments = transcript_segments.map_err(|e| e.to_string())?;
-//
-//     let save_request = SaveTranscriptRequest {
-//         meeting_title,
-//         transcripts: transcript_segments,
-//     };
-//     let body = serde_json::to_string(&save_request).map_err(|e| e.to_string())?;
-//
-//     make_api_request::<R, serde_json::Value>(
-//         &app,
-//         "/save-transcript",
-//         "POST",
-//         Some(&body),
-//         None,
-//         auth_token,
-//     )
-//     .await
-// }
-
 // Simple test command to check backend connectivity
 #[tauri::command]
 pub async fn test_backend_connection<R: Runtime>(
