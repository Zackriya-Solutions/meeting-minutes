--- conflicted
+++ resolved
@@ -581,11 +581,8 @@
             audio::recording_commands::resume_recording,
             audio::recording_commands::is_recording_paused,
             audio::recording_commands::get_recording_state,
-<<<<<<< HEAD
-=======
             audio::recording_commands::get_meeting_folder_path,
 
->>>>>>> d5a6841b
             console_utils::show_console,
             console_utils::hide_console,
             console_utils::toggle_console,
