--- conflicted
+++ resolved
@@ -595,9 +595,6 @@
   }, [originalTranscript, modelConfig, meeting.id, startSummaryPolling, sidebarMeetings, setMeetings, setCurrentMeeting]);
 
   const handleCopyTranscript = useCallback(() => {
-<<<<<<< HEAD
-    const header = `# Transcript of the Meeting: ${meeting.id} - ${meetingTitle ?? meeting.title}\n\n`;
-=======
     // Format timestamps as recording-relative [MM:SS] instead of wall-clock time
     const formatTime = (seconds: number | undefined, fallbackTimestamp: string): string => {
       if (seconds === undefined) {
@@ -611,7 +608,6 @@
     };
 
     const header = `# Transcript of the Meeting: ${meeting.id} - ${meetingTitle??meeting.title}\n\n`;
->>>>>>> d5a6841b
     const date = `## Date: ${new Date(meeting.created_at).toLocaleDateString()}\n\n`;
     const fullTranscript = transcripts
       .map(t => `${formatTime(t.audio_start_time, t.timestamp)} ${t.text}`)
@@ -921,15 +917,8 @@
                         </>
                       ) : (
                         <>
-<<<<<<< HEAD
                           <Sparkles />
                           Generate Note
-=======
-                          <svg xmlns="http://www.w3.org/2000/svg" className="h-4 w-4" viewBox="0 0 24 24" fill="none" stroke="currentColor" strokeWidth="2">
-                            <path strokeLinecap="round" strokeLinejoin="round" d="M13 10V3L4 14h7v7l9-11h-7z" />
-                          </svg>
-                          <span className="text-sm">Summary</span>
->>>>>>> d5a6841b
                         </>
                       )}
                     </Button>
