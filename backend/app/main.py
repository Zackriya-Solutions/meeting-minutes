--- conflicted
+++ resolved
@@ -578,7 +578,6 @@
         return await db.get_api_key(request.provider)
     except Exception as e:
         raise HTTPException(status_code=500, detail=str(e))
-<<<<<<< HEAD
 
 @app.post("/get-transcript-api-key")
 async def get_transcript_api_key(request: GetApiKeyRequest):
@@ -607,36 +606,6 @@
 class SearchRequest(BaseModel):
     query: str
 
-=======
-
-@app.post("/get-transcript-api-key")
-async def get_transcript_api_key(request: GetApiKeyRequest):
-    try:
-        return await db.get_transcript_api_key(request.provider)
-    except Exception as e:
-        raise HTTPException(status_code=500, detail=str(e))
-
-class MeetingSummaryUpdate(BaseModel):
-    meeting_id: str
-    summary: dict
-
-@app.post("/save-meeting-summary")
-async def save_meeting_summary(data: MeetingSummaryUpdate):
-    """Save a meeting summary"""
-    try:
-        await db.update_meeting_summary(data.meeting_id, data.summary)
-        return {"message": "Meeting summary saved successfully"}
-    except ValueError as ve:
-        logger.error(f"Value error saving meeting summary: {str(ve)}")
-        raise HTTPException(status_code=404, detail=str(ve))
-    except Exception as e:
-        logger.error(f"Error saving meeting summary: {str(e)}", exc_info=True)
-        raise HTTPException(status_code=500, detail=str(e))
-
-class SearchRequest(BaseModel):
-    query: str
-
->>>>>>> b2599b8a
 @app.post("/search-transcripts")
 async def search_transcripts(request: SearchRequest):
     """Search through meeting transcripts for the given query"""
